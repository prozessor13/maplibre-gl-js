--- conflicted
+++ resolved
@@ -92,11 +92,8 @@
         if ('width' in layer) result.width = parse_width(layer.width);
         if ('offset' in layer) result.offset = parse_width(layer.offset);
         if ('antialias' in layer) result.antialias = layer.antialias;
-<<<<<<< HEAD
         if ('url' in layer) result.url = layer.url;
-=======
         if ('font' in layer) result.font = layer.font;
->>>>>>> 88a240fe
         return result;
     });
 }
@@ -110,11 +107,8 @@
         if ('offset' in layer) result.offset = parse_value(layer.offset, constants, z);
         if ('opacity' in layer) result.color[3] = parse_value(layer.opacity, constants, z);
         if ('antialias' in layer) result.antialias = layer.antialias;
-<<<<<<< HEAD
         if ('url' in layer) result.url = layer.url;
-=======
         if ('font' in layer) result.font = layer.font;
->>>>>>> 88a240fe
         return result;
     }).filter(function(layer) {
         return !('enabled' in layer) || layer.enabled;
