--- conflicted
+++ resolved
@@ -1,11 +1,6 @@
-<<<<<<< HEAD
-import {FillExtrusionLayoutArray, PosArray} from '../array_types';
+import {FillExtrusionLayoutArray, PosArray} from '../array_types.g';
+
 import {members as layoutAttributes, centroidAttributes} from './fill_extrusion_attributes';
-=======
-import {FillExtrusionLayoutArray} from '../array_types.g';
-
-import {members as layoutAttributes} from './fill_extrusion_attributes';
->>>>>>> 1298a762
 import SegmentVector from '../segment';
 import {ProgramConfigurationSet} from '../program_configuration';
 import {TriangleIndexArray} from '../index_array_type';
@@ -166,7 +161,7 @@
     }
 
     addFeature(feature: BucketFeature, geometry: Array<Array<Point>>, index: number, canonical: CanonicalTileID, imagePositions: {[_: string]: ImagePosition}) {
-        const centroid = { x: 0, y: 0, vertexCount: 0 };
+        const centroid = {x: 0, y: 0, vertexCount: 0};
         for (const polygon of classifyRings(geometry, EARCUT_MAX_RINGS)) {
             let numVertices = 0;
             for (const ring of polygon) {
@@ -278,7 +273,7 @@
         }
 
         // remember polygon centroid to calculate elevation in GPU
-        for (let i=0; i<centroid.vertexCount; i++) this.centroidVertexArray.emplaceBack(
+        for (let i = 0; i < centroid.vertexCount; i++) this.centroidVertexArray.emplaceBack(
             Math.floor(centroid.x / centroid.vertexCount),
             Math.floor(centroid.y / centroid.vertexCount)
         );
