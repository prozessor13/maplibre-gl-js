--- conflicted
+++ resolved
@@ -19,20 +19,12 @@
 export default drawCircles;
 
 type TileRenderState = {
-<<<<<<< HEAD
-  programConfiguration: ProgramConfiguration;
-  program: Program<any>;
-  layoutVertexBuffer: VertexBuffer;
-  indexBuffer: IndexBuffer;
-  uniformValues: UniformValues<CircleUniformsType>;
-  terrain: any;
-=======
     programConfiguration: ProgramConfiguration;
     program: Program<any>;
     layoutVertexBuffer: VertexBuffer;
     indexBuffer: IndexBuffer;
     uniformValues: UniformValues<CircleUniformsType>;
->>>>>>> 1298a762
+    terrain: any;
 };
 
 type SegmentsTileRenderState = {
