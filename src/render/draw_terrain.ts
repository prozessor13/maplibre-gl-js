import StencilMode from '../gl/stencil_mode';
import DepthMode from '../gl/depth_mode';
import {terrainUniformValues, terrainDepthUniformValues, terrainCoordsUniformValues} from './program/terrain_program';
import type Painter from './painter';
import type Tile from '../source/tile';
import CullFaceMode from '../gl/cull_face_mode';
import Color from '../style-spec/util/color';
import ColorMode from '../gl/color_mode';
import Terrain from './terrain';

/**
 * Redraw the Depth Framebuffer
 * @param {Painter} painter - the painter
 * @param {Terrain} terrain - the terrain
 */
function drawDepth(painter: Painter, terrain: Terrain) {
    const context = painter.context;
    const gl = context.gl;
    const colorMode = ColorMode.unblended;
    const depthMode = new DepthMode(gl.LEQUAL, DepthMode.ReadWrite, [0, 1]);
    const mesh = terrain.getTerrainMesh();
    const tiles = terrain.sourceCache.getRenderableTiles();
    const program = painter.useProgram('terrainDepth');
    context.bindFramebuffer.set(terrain.getFramebuffer('depth').framebuffer);
    context.viewport.set([0, 0, painter.width  / devicePixelRatio, painter.height / devicePixelRatio]);
    context.clear({color: Color.transparent, depth: 1});
    for (const tile of tiles) {
        const terrainData = terrain.getTerrainData(tile.tileID);
        const posMatrix = painter.transform.calculatePosMatrix(tile.tileID.toUnwrapped());
        const uniformValues = terrainDepthUniformValues(posMatrix, terrain.getMeshFrameDelta(painter.transform.zoom));
        program.draw(context, gl.TRIANGLES, depthMode, StencilMode.disabled, colorMode, CullFaceMode.backCCW, uniformValues, terrainData, 'terrain', mesh.vertexBuffer, mesh.indexBuffer, mesh.segments);
    }
    context.bindFramebuffer.set(null);
    context.viewport.set([0, 0, painter.width, painter.height]);
}

/**
 * Redraw the Coords Framebuffers
 * @param {Painter} painter - the painter
 * @param {Terrain} terrain - the terrain
 */
function drawCoords(painter: Painter, terrain: Terrain) {
    const context = painter.context;
    const gl = context.gl;
    const colorMode = ColorMode.unblended;
    const depthMode = new DepthMode(gl.LEQUAL, DepthMode.ReadWrite, [0, 1]);
    const mesh = terrain.getTerrainMesh();
    const coords = terrain.getCoordsTexture();
    const tiles = terrain.sourceCache.getRenderableTiles();

    // draw tile-coords into framebuffer
    const program = painter.useProgram('terrainCoords');
    context.bindFramebuffer.set(terrain.getFramebuffer('coords').framebuffer);
    context.viewport.set([0, 0, painter.width  / devicePixelRatio, painter.height / devicePixelRatio]);
    context.clear({color: Color.transparent, depth: 1});
    terrain.coordsIndex = [];
    for (const tile of tiles) {
        const terrainData = terrain.getTerrainData(tile.tileID);
        context.activeTexture.set(gl.TEXTURE0);
        gl.bindTexture(gl.TEXTURE_2D, coords.texture);
        const posMatrix = painter.transform.calculatePosMatrix(tile.tileID.toUnwrapped());
        const uniformValues = terrainCoordsUniformValues(posMatrix, 255 - terrain.coordsIndex.length, terrain.getMeshFrameDelta(painter.transform.zoom));
        program.draw(context, gl.TRIANGLES, depthMode, StencilMode.disabled, colorMode, CullFaceMode.backCCW, uniformValues, terrainData, 'terrain', mesh.vertexBuffer, mesh.indexBuffer, mesh.segments);
        terrain.coordsIndex.push(tile.tileID.key);
    }
    context.bindFramebuffer.set(null);
    context.viewport.set([0, 0, painter.width, painter.height]);
}

function drawTerrain(painter: Painter, terrain: Terrain, tiles: Array<Tile>) {
    const context = painter.context;
    const gl = context.gl;
    const colorMode = painter.colorModeForRenderPass();
    const depthMode = new DepthMode(gl.LEQUAL, DepthMode.ReadWrite, painter.depthRangeFor3D);
    const program = painter.useProgram('terrain');
    const mesh = terrain.getTerrainMesh();

    context.bindFramebuffer.set(null);
    context.viewport.set([0, 0, painter.width, painter.height]);
<<<<<<< HEAD
    context.activeTexture.set(gl.TEXTURE0);
    gl.bindTexture(gl.TEXTURE_2D, terrain.getRTTFramebuffer().colorAttachment.get());
    const posMatrix = painter.transform.calculatePosMatrix(tile.tileID.toUnwrapped());
    const uniformValues = terrainUniformValues(posMatrix, terrain.getMeshFrameDelta(painter.transform.zoom));
    program.draw(context, gl.TRIANGLES, depthMode, StencilMode.disabled, colorMode, CullFaceMode.backCCW, uniformValues, terrainData, 'terrain', mesh.vertexBuffer, mesh.indexBuffer, mesh.segments);
}
=======
>>>>>>> 38663c00

    for (const tile of tiles) {
        const texture = painter.renderToTexture.getTexture(tile);
        const terrainData = terrain.getTerrainData(tile.tileID);
        context.activeTexture.set(gl.TEXTURE0);
        gl.bindTexture(gl.TEXTURE_2D, texture.texture);
        const posMatrix = painter.transform.calculatePosMatrix(tile.tileID.toUnwrapped());
        const uniformValues = terrainUniformValues(posMatrix);
        program.draw(context, gl.TRIANGLES, depthMode, StencilMode.disabled, colorMode, CullFaceMode.backCCW, uniformValues, terrainData, 'terrain', mesh.vertexBuffer, mesh.indexBuffer, mesh.segments);
    }

}

export {
    drawTerrain,
    drawDepth,
    drawCoords
};<|MERGE_RESOLUTION|>--- conflicted
+++ resolved
@@ -77,15 +77,6 @@
 
     context.bindFramebuffer.set(null);
     context.viewport.set([0, 0, painter.width, painter.height]);
-<<<<<<< HEAD
-    context.activeTexture.set(gl.TEXTURE0);
-    gl.bindTexture(gl.TEXTURE_2D, terrain.getRTTFramebuffer().colorAttachment.get());
-    const posMatrix = painter.transform.calculatePosMatrix(tile.tileID.toUnwrapped());
-    const uniformValues = terrainUniformValues(posMatrix, terrain.getMeshFrameDelta(painter.transform.zoom));
-    program.draw(context, gl.TRIANGLES, depthMode, StencilMode.disabled, colorMode, CullFaceMode.backCCW, uniformValues, terrainData, 'terrain', mesh.vertexBuffer, mesh.indexBuffer, mesh.segments);
-}
-=======
->>>>>>> 38663c00
 
     for (const tile of tiles) {
         const texture = painter.renderToTexture.getTexture(tile);
@@ -93,7 +84,7 @@
         context.activeTexture.set(gl.TEXTURE0);
         gl.bindTexture(gl.TEXTURE_2D, texture.texture);
         const posMatrix = painter.transform.calculatePosMatrix(tile.tileID.toUnwrapped());
-        const uniformValues = terrainUniformValues(posMatrix);
+        const uniformValues = terrainUniformValues(posMatrix, terrain.getMeshFrameDelta(painter.transform.zoom));
         program.draw(context, gl.TRIANGLES, depthMode, StencilMode.disabled, colorMode, CullFaceMode.backCCW, uniformValues, terrainData, 'terrain', mesh.vertexBuffer, mesh.indexBuffer, mesh.segments);
     }
 
