import type Painter from './painter';
import type SourceCache from '../source/source_cache';
import type StyleLayer from '../style/style_layer';
import type {OverscaledTileID} from '../source/tile_id';
import type SymbolBucket from '../data/bucket/symbol_bucket';
import DepthMode from '../gl/depth_mode';
import StencilMode from '../gl/stencil_mode';
import CullFaceMode from '../gl/cull_face_mode';
import {collisionUniformValues, collisionCircleUniformValues} from './program/collision_program';

import {QuadTriangleArray, CollisionCircleLayoutArray} from '../data/array_types.g';
import {collisionCircleLayout} from '../data/bucket/symbol_attributes';
import SegmentVector from '../data/segment';
import {mat4} from 'gl-matrix';
import VertexBuffer from '../gl/vertex_buffer';
import IndexBuffer from '../gl/index_buffer';

export default drawCollisionDebug;

type TileBatch = {
<<<<<<< HEAD
  circleArray: Array<number>;
  circleOffset: number;
  transform: mat4;
  invTransform: mat4;
  coord: OverscaledTileID;
=======
    circleArray: Array<number>;
    circleOffset: number;
    transform: mat4;
    invTransform: mat4;
>>>>>>> 1298a762
};

let quadTriangles: QuadTriangleArray;

function drawCollisionDebug(painter: Painter, sourceCache: SourceCache, layer: StyleLayer, coords: Array<OverscaledTileID>, translate: [number, number], translateAnchor: 'map' | 'viewport', isText: boolean) {
    const context = painter.context;
    const gl = context.gl;
    const program = painter.useProgram('collisionBox');
    const tileBatches: Array<TileBatch> = [];
    let circleCount = 0;
    let circleOffset = 0;

    for (let i = 0; i < coords.length; i++) {
        const coord = coords[i];
        const tile = sourceCache.getTile(coord);
        const bucket: SymbolBucket = (tile.getBucket(layer) as any);
        if (!bucket) continue;
        let posMatrix = coord.posMatrix;
        if (translate[0] !== 0 || translate[1] !== 0) {
            posMatrix = painter.translatePosMatrix(coord.posMatrix, tile, translate, translateAnchor);
        }
        const buffers = isText ? bucket.textCollisionBox : bucket.iconCollisionBox;
        // Get collision circle data of this bucket
        const circleArray: Array<number> = bucket.collisionCircleArray;
        if (circleArray.length > 0) {
            // We need to know the projection matrix that was used for projecting collision circles to the screen.
            // This might vary between buckets as the symbol placement is a continous process. This matrix is
            // required for transforming points from previous screen space to the current one
            const invTransform = mat4.create();
            const transform = posMatrix;

            mat4.mul(invTransform, bucket.placementInvProjMatrix, painter.transform.glCoordMatrix);
            mat4.mul(invTransform, invTransform, bucket.placementViewportMatrix);

            tileBatches.push({
                circleArray,
                circleOffset,
                transform,
                invTransform,
                coord
            });

            circleCount += circleArray.length / 4;  // 4 values per circle
            circleOffset = circleCount;
        }
        if (!buffers) continue;
        program.draw(context, gl.LINES,
            DepthMode.disabled, StencilMode.disabled,
            painter.colorModeForRenderPass(),
            CullFaceMode.disabled,
            collisionUniformValues(
                posMatrix,
                painter.transform,
                tile),
            painter.style.terrainSourceCache.getTerrain(coord),
            layer.id, buffers.layoutVertexBuffer, buffers.indexBuffer,
            buffers.segments, null, painter.transform.zoom, null, null,
            buffers.collisionVertexBuffer);
    }

    if (!isText || !tileBatches.length) {
        return;
    }

    // Render collision circles
    const circleProgram = painter.useProgram('collisionCircle');

    // Construct vertex data
    const vertexData = new CollisionCircleLayoutArray();
    vertexData.resize(circleCount * 4);
    vertexData._trim();

    let vertexOffset = 0;

    for (const batch of tileBatches) {
        for (let i = 0; i < batch.circleArray.length / 4; i++) {
            const circleIdx = i * 4;
            const x = batch.circleArray[circleIdx + 0];
            const y = batch.circleArray[circleIdx + 1];
            const radius = batch.circleArray[circleIdx + 2];
            const collision = batch.circleArray[circleIdx + 3];

            // 4 floats per vertex, 4 vertices per quad
            vertexData.emplace(vertexOffset++, x, y, radius, collision, 0);
            vertexData.emplace(vertexOffset++, x, y, radius, collision, 1);
            vertexData.emplace(vertexOffset++, x, y, radius, collision, 2);
            vertexData.emplace(vertexOffset++, x, y, radius, collision, 3);
        }
    }
    if (!quadTriangles || quadTriangles.length < circleCount * 2) {
        quadTriangles = createQuadTriangles(circleCount);
    }

    const indexBuffer: IndexBuffer = context.createIndexBuffer(quadTriangles, true);
    const vertexBuffer: VertexBuffer = context.createVertexBuffer(vertexData, collisionCircleLayout.members, true);

    // Render batches
    for (const batch of tileBatches) {
        const uniforms = collisionCircleUniformValues(
            batch.transform,
            batch.invTransform,
            painter.transform
        );

        circleProgram.draw(
            context,
            gl.TRIANGLES,
            DepthMode.disabled,
            StencilMode.disabled,
            painter.colorModeForRenderPass(),
            CullFaceMode.disabled,
            uniforms,
            painter.style.terrainSourceCache.getTerrain(batch.coord),
            layer.id,
            vertexBuffer,
            indexBuffer,
            SegmentVector.simpleSegment(0, batch.circleOffset * 2, batch.circleArray.length, batch.circleArray.length / 2),
            null,
            painter.transform.zoom,
            null,
            null,
            null);
    }

    vertexBuffer.destroy();
    indexBuffer.destroy();
}

function createQuadTriangles(quadCount: number): QuadTriangleArray {
    const triCount = quadCount * 2;
    const array = new QuadTriangleArray();

    array.resize(triCount);
    array._trim();

    // Two triangles and 4 vertices per quad.
    for (let i = 0; i < triCount; i++) {
        const idx = i * 6;

        array.uint16[idx + 0] = i * 4 + 0;
        array.uint16[idx + 1] = i * 4 + 1;
        array.uint16[idx + 2] = i * 4 + 2;
        array.uint16[idx + 3] = i * 4 + 2;
        array.uint16[idx + 4] = i * 4 + 3;
        array.uint16[idx + 5] = i * 4 + 0;
    }

    return array;
}<|MERGE_RESOLUTION|>--- conflicted
+++ resolved
@@ -18,18 +18,11 @@
 export default drawCollisionDebug;
 
 type TileBatch = {
-<<<<<<< HEAD
-  circleArray: Array<number>;
-  circleOffset: number;
-  transform: mat4;
-  invTransform: mat4;
-  coord: OverscaledTileID;
-=======
     circleArray: Array<number>;
     circleOffset: number;
     transform: mat4;
     invTransform: mat4;
->>>>>>> 1298a762
+    coord: OverscaledTileID;
 };
 
 let quadTriangles: QuadTriangleArray;
